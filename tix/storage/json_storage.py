import json
from pathlib import Path
from typing import List, Optional
from tix.models import Task
from tix.storage.history import HistoryManager 


class TaskStorage:
    """JSON-based storage for tasks with context support"""

    def __init__(self, storage_path: Path = None, context: str = None, history: HistoryManager = None):
        """Initialize storage with default or custom path and context"""
        self.context = context or self._get_active_context()
        
        # Use context-specific storage path
        if storage_path:
            self.storage_path = storage_path
        else:
            base_dir = Path.home() / ".tix"
            if self.context == "default":
                self.storage_path = base_dir / "tasks.json"
            else:
                self.storage_path = base_dir / "contexts" / f"{self.context}.json"
        
        self.storage_path.parent.mkdir(parents=True, exist_ok=True)
        self._ensure_file()

        self.history = history or HistoryManager()

    def _get_active_context(self) -> str:
        """Get the active context from the context file"""
        try:
            active_context_path = Path.home() / ".tix" / "active_context"
            if active_context_path.exists():
                return active_context_path.read_text().strip()
        except:
            pass
        return "default"

    def _ensure_file(self):
        """Ensure storage file exists"""
        if not self.storage_path.exists():
            self._write_data({"next_id": 1, "tasks": []})

    def _read_data(self) -> dict:
        """Read raw data from storage, ensuring backward compatibility"""
        try:
            raw = json.loads(self.storage_path.read_text())

            # --- backward compatibility ---
            if isinstance(raw, list):
                upgraded = []
                max_id = 0
                for i, t in enumerate(raw, start=1):
                    # skip invalid entries
                    if not isinstance(t, dict):
                        continue
                    # ensure valid ID
                    if "id" not in t or not isinstance(t["id"], int) or t["id"] <= 0:
                        t["id"] = i
                    max_id = max(max_id, t["id"])
                    upgraded.append(t)

                upgraded_data = {"next_id": max_id + 1, "tasks": upgraded}
                self._write_data(upgraded_data)
                return upgraded_data

            # new format (dict with tasks + next_id)
            if isinstance(raw, dict) and "tasks" in raw and "next_id" in raw:
                return raw

        except (json.JSONDecodeError, FileNotFoundError):
            pass

        # fallback if corrupt or missing
        return {"next_id": 1, "tasks": []}

    def _write_data(self, data: dict):
        self.storage_path.write_text(json.dumps(data, indent=2))

    def load_tasks(self) -> List[Task]:
        """Load all tasks from storage"""
        data = self._read_data()
        return [Task.from_dict(item) for item in data["tasks"]]

    def save_tasks(self, tasks: List[Task]):
        """Save all tasks to storage"""
        data = self._read_data()
        data["tasks"] = [task.to_dict() for task in tasks]
        self._write_data(data)

<<<<<<< HEAD
    def add_task(self, text: str, priority: str = 'medium', tags: List[str] = None, estimate: int = None) -> Task:
=======
    def add_task(self, text: str, priority: str = 'medium', tags: List[str] = None, due:str=None, is_global: bool = False, record_history: bool = True) -> Task:
>>>>>>> 7d100323
        """Add a new task and return it"""
        data = self._read_data()
        new_id = data["next_id"]
        new_task = Task(
            id=new_id, 
            text=text, 
            priority=priority, 
            tags=tags or [],
            estimate=estimate
        )
        data["tasks"].append(new_task.to_dict())
        data["next_id"] = new_id + 1
        self._write_data(data)

        if record_history:
            self.history.record({
                "op": "add",
                "after": new_task.to_dict()
            })
        return new_task

    def get_task(self, task_id: int) -> Optional[Task]:
        """Get a specific task by ID"""
        tasks = self.load_tasks()
        for task in tasks:
            if task.id == task_id:
                return task
        return None

    def update_task(self, task: Task, record_history: bool = True):
        """Update an existing task"""
        tasks = self.load_tasks()
        for i, t in enumerate(tasks):
            if t.id == task.id:
                old_task = t
                tasks[i] = task
                self.save_tasks(tasks)

                if record_history:
                    self.history.record({
                        "op": "update",
                        "before": old_task.to_dict(),
                        "after": task.to_dict()
                    })
                return

    def delete_task(self, task_id: int, record_history: bool = True) -> bool:
        """Delete a task by ID, return True if deleted"""
        tasks = self.load_tasks()
        original_count = len(tasks)
        new_tasks = [t for t in tasks if t.id != task_id]
        if len(new_tasks) < original_count:
            old_task = next(t for t in tasks if t.id ==task_id)
            self.save_tasks(new_tasks)

            if record_history:
                self.history.record({
                    "op": "delete",
                    "before": old_task.to_dict()
                })
            return True
        return False

    def get_active_tasks(self) -> List[Task]:
        """Get all incomplete tasks"""
        return [t for t in self.load_tasks() if not t.completed]

    def get_completed_tasks(self) -> List[Task]:
        """Get all completed tasks"""
        return [t for t in self.load_tasks() if t.completed]
    
    def get_attachment_dir(self, task_id: int) -> Path:
        """Return the path where attachments for a task should be stored"""
        return Path.home() / ".tix" / "attachments" / str(task_id)<|MERGE_RESOLUTION|>--- conflicted
+++ resolved
@@ -89,11 +89,7 @@
         data["tasks"] = [task.to_dict() for task in tasks]
         self._write_data(data)
 
-<<<<<<< HEAD
-    def add_task(self, text: str, priority: str = 'medium', tags: List[str] = None, estimate: int = None) -> Task:
-=======
-    def add_task(self, text: str, priority: str = 'medium', tags: List[str] = None, due:str=None, is_global: bool = False, record_history: bool = True) -> Task:
->>>>>>> 7d100323
+    def add_task(self, text: str, priority: str = 'medium', tags: List[str] = None, estimate: int = None, due: str = None, is_global: bool = False, record_history: bool = True) -> Task:
         """Add a new task and return it"""
         data = self._read_data()
         new_id = data["next_id"]
@@ -102,7 +98,7 @@
             text=text, 
             priority=priority, 
             tags=tags or [],
-            estimate=estimate
+            estimate=estimate,
         )
         data["tasks"].append(new_task.to_dict())
         data["next_id"] = new_id + 1
